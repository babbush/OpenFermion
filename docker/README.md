--- conflicted
+++ resolved
@@ -158,14 +158,9 @@
 where "default" can be replaced by the name of whichever virtual machine whose
 ip address you want to check.
 
-<<<<<<< HEAD
-Assuming the Docker image for OpenFermion is already built is called openfermion_docker,
+Assuming the Docker image for OpenFermion is already built and is called openfermion_docker,
 run the container with an additional -p flag:
-=======
-Assuming the Docker image for OpenFermion is already built and as an
-example we assume it is called openfermion_docker, run the container with an
-additional -p flag:
->>>>>>> 89bc5290
+
 
 ```
         docker run -it -p 8888:8888 openfermion_docker
@@ -182,26 +177,8 @@
 ```
 
 where 8888 is the port number used in step 11 for setting up the container.
-<<<<<<< HEAD
-The message returned to the terminal should end with a statement that says something like
-
+The message returned to the terminal should end with a statement that says something like:
 ```
-=======
-The message returned to the terminal may look something like
-
-```
-[I 21:03:12.979 NotebookApp] Writing notebook server cookie secret to /root/.loc
-al/share/jupyter/runtime/notebook_cookie_secret
-[I 21:03:13.001 NotebookApp] Serving notebooks from local directory: /
-[I 21:03:13.001 NotebookApp] 0 active kernels
-[I 21:03:13.002 NotebookApp] The Jupyter Notebook is running at:
-[I 21:03:13.002 NotebookApp] http://0.0.0.0:8888/?token=8f70c035fb9b0dbbf160d996
-f7f341fecf94c9aedc7cfaf7
-[I 21:03:13.002 NotebookApp] Use Control-C to stop this server and shut down all
- kernels (twice to skip confirmation).
-[C 21:03:13.002 NotebookApp]
-
->>>>>>> 89bc5290
 Copy/paste this URL into your browser when you connect for the first time,
 to login with a token:
    http://0.0.0.0:8888/?token=8f70c035fb9b0dbbf160d996f7f341fecf94c9aedc7cfaf7
